{
  "name": "rmsmobile",
  "license": "0BSD",
  "version": "1.0.0",
  "main": "index.js",
  "scripts": {
    "start": "expo start",
    "android": "expo start --android",
    "ios": "expo start --ios",
    "web": "expo start --web"
  },
  "dependencies": {
    "@mdi/js": "^7.4.47",
    "@mdi/react": "^1.6.1",
<<<<<<< HEAD
    "@react-native-picker/picker": "^2.11.1",
=======
    "@react-native-async-storage/async-storage": "^2.2.0",
>>>>>>> 02d87b4f
    "@react-navigation/bottom-tabs": "^7.4.7",
    "@react-navigation/native": "^7.1.17",
    "@react-navigation/stack": "^7.4.8",
    "axios": "^1.12.1",
    "expo": "~54.0.6",
<<<<<<< HEAD
    "expo-image-picker": "~17.0.8",
=======
    "expo-secure-store": "^15.0.7",
>>>>>>> 02d87b4f
    "expo-status-bar": "~3.0.8",
    "react": "19.1.0",
    "react-dom": "19.1.0",
    "react-native": "0.81.4",
    "react-native-safe-area-context": "^5.6.1",
    "react-native-screens": "^4.16.0",
    "react-native-svg": "15.12.1",
    "react-native-vector-icons": "^10.3.0",
    "react-native-web": "^0.21.0"
  },
  "private": true
}<|MERGE_RESOLUTION|>--- conflicted
+++ resolved
@@ -1,41 +1,37 @@
 {
-  "name": "rmsmobile",
-  "license": "0BSD",
+  "name": "restaurant-management-mobile",
   "version": "1.0.0",
   "main": "index.js",
+  "license": "0BSD",
+  "private": true,
   "scripts": {
     "start": "expo start",
     "android": "expo start --android",
     "ios": "expo start --ios",
-    "web": "expo start --web"
+    "web": "expo start --web",
+    "build:android": "expo build:android",
+    "build:ios": "expo build:ios"
   },
   "dependencies": {
-    "@mdi/js": "^7.4.47",
-    "@mdi/react": "^1.6.1",
-<<<<<<< HEAD
-    "@react-native-picker/picker": "^2.11.1",
-=======
-    "@react-native-async-storage/async-storage": "^2.2.0",
->>>>>>> 02d87b4f
-    "@react-navigation/bottom-tabs": "^7.4.7",
-    "@react-navigation/native": "^7.1.17",
-    "@react-navigation/stack": "^7.4.8",
-    "axios": "^1.12.1",
-    "expo": "~54.0.6",
-<<<<<<< HEAD
-    "expo-image-picker": "~17.0.8",
-=======
-    "expo-secure-store": "^15.0.7",
->>>>>>> 02d87b4f
-    "expo-status-bar": "~3.0.8",
-    "react": "19.1.0",
-    "react-dom": "19.1.0",
-    "react-native": "0.81.4",
-    "react-native-safe-area-context": "^5.6.1",
-    "react-native-screens": "^4.16.0",
-    "react-native-svg": "15.12.1",
-    "react-native-vector-icons": "^10.3.0",
-    "react-native-web": "^0.21.0"
+    "@react-navigation/bottom-tabs": "^6.5.11",
+    "@react-navigation/native": "^6.1.9",
+    "@react-navigation/stack": "^6.3.20",
+    "@expo/vector-icons": "^13.0.0",
+    "expo": "~49.0.15",
+    "expo-status-bar": "~1.6.0",
+    "react": "18.2.0",
+    "react-native": "0.72.10",
+    "react-native-safe-area-context": "4.6.3",
+    "react-native-screens": "~3.22.0",
+    "axios": "^1.5.0",
+    "react-native-web": "~0.19.6",
+    "react-dom": "18.2.0",
+    "@expo/webpack-config": "^19.0.0",
+    "@react-native-async-storage/async-storage": "1.18.2",
+    "@react-native-picker/picker": "2.4.10",
+    "expo-image-picker": "~14.3.2"
   },
-  "private": true
+  "devDependencies": {
+    "@babel/core": "^7.20.0"
+  }
 }