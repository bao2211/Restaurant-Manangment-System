# RMS API Server - Complete API Documentation

<<<<<<< HEAD
//Bảo edit ở đây
=======
//Khang: edit ở đây
>>>>>>> 40698cbd
Base URL: `http://localhost:8080` (Docker) or `http://localhost:5181` (Local)
Base URL (HTTPS): `https://localhost:8081` (Docker) or `https://localhost:7127` (Local)

## Authentication

- **Login Endpoint**: `POST /api/User/login`
- Most endpoints require no authentication (open API)

---

## 🍽️ **USER MANAGEMENT**

### 1. Get All Users

- **Endpoint**: `GET /api/User`
- **Description**: Retrieve all users
- **Response**: Array of User objects

**Example Request:**

```http
GET /api/User
```

**Example Response:**

```json
[
  {
    "userId": "U001",
    "userName": "admin",
    "password": "admin123",
    "role": "Admin",
    "right": "Full",
    "fullName": "John Administrator",
    "phone": 1234567890,
    "email": "admin@restaurant.com"
  }
]
```

### 2. Get User by ID

- **Endpoint**: `GET /api/User/{id}`
- **Description**: Retrieve a specific user by ID
- **Parameters**:
  - `id` (string): User ID

**Example Request:**

```http
GET /api/User/U001
```

### 3. Get User by Username

- **Endpoint**: `GET /api/User/username/{username}`
- **Description**: Retrieve user by username
- **Parameters**:
  - `username` (string): Username

**Example Request:**

```http
GET /api/User/username/admin
```

### 4. User Login

- **Endpoint**: `POST /api/User/login`
- **Description**: Authenticate user
- **Request Body**: LoginRequest object

**Example Request:**

```http
POST /api/User/login
Content-Type: application/json

{
  "username": "admin",
  "password": "admin123"
}
```

**Example Response:**

```json
{
  "userId": "U001",
  "userName": "admin",
  "role": "Admin",
  "fullName": "John Administrator"
}
```

### 5. Create User

- **Endpoint**: `POST /api/User`
- **Description**: Create a new user
- **Request Body**: User object

**Example Request:**

```http
POST /api/User
Content-Type: application/json

{
  "userId": "U002",
  "userName": "waiter1",
  "password": "waiter123",
  "role": "Waiter",
  "right": "Limited",
  "fullName": "Jane Waiter",
  "phone": 9876543210,
  "email": "waiter@restaurant.com"
}
```

### 6. Update User

- **Endpoint**: `PUT /api/User/{id}`
- **Description**: Update an existing user
- **Parameters**:
  - `id` (string): User ID
- **Request Body**: User object

### 7. Delete User

- **Endpoint**: `DELETE /api/User/{id}`
- **Description**: Delete a user
- **Parameters**:
  - `id` (string): User ID

**Example Request:**

```http
DELETE /api/User/U002
```

---

## 🏪 **TABLE MANAGEMENT**

### 1. Get All Tables

- **Endpoint**: `GET /api/Table`
- **Description**: Retrieve all tables

**Example Request:**

```http
GET /api/Table
```

**Example Response:**

```json
[
  {
    "tableId": "T001",
    "tableName": "Table 1",
    "numOfSeats": 4,
    "status": "Available"
  },
  {
    "tableId": "T002",
    "tableName": "Table 2",
    "numOfSeats": 6,
    "status": "Occupied"
  }
]
```

### 2. Get Table by ID

- **Endpoint**: `GET /api/Table/{id}`
- **Description**: Retrieve a specific table

**Example Request:**

```http
GET /api/Table/T001
```

### 3. Get Available Tables

- **Endpoint**: `GET /api/Table/available`
- **Description**: Retrieve all available tables (not occupied)

**Example Request:**

```http
GET /api/Table/available
```

### 4. Create Table

- **Endpoint**: `POST /api/Table`
- **Description**: Create a new table

**Example Request:**

```http
POST /api/Table
Content-Type: application/json

{
  "tableId": "T003",
  "tableName": "Table 3",
  "numOfSeats": 8,
  "status": "Available"
}
```

### 5. Update Table

- **Endpoint**: `PUT /api/Table/{id}`
- **Description**: Update table information

### 6. Delete Table

- **Endpoint**: `DELETE /api/Table/{id}`
- **Description**: Delete a table

---

## 🍕 **FOOD & CATEGORY MANAGEMENT**

### Categories

#### 1. Get All Categories

- **Endpoint**: `GET /api/Category`
- **Description**: Retrieve all food categories

**Example Request:**

```http
GET /api/Category
```

**Example Response:**

```json
[
  {
    "cateId": "C001",
    "cateName": "Appetizers",
    "description": "Starter dishes"
  },
  {
    "cateId": "C002",
    "cateName": "Main Course",
    "description": "Main dishes"
  }
]
```

#### 2. Get Category by ID

- **Endpoint**: `GET /api/Category/{id}`

#### 3. Create Category

- **Endpoint**: `POST /api/Category`

**Example Request:**

```http
POST /api/Category
Content-Type: application/json

{
  "cateId": "C003",
  "cateName": "Desserts",
  "description": "Sweet dishes"
}
```

#### 4. Update Category

- **Endpoint**: `PUT /api/Category/{id}`

#### 5. Delete Category

- **Endpoint**: `DELETE /api/Category/{id}`

### Food Items

#### 1. Get All Food Items

- **Endpoint**: `GET /api/FoodInfo`
- **Description**: Retrieve all food items with category information

**Example Request:**

```http
GET /api/FoodInfo
```

**Example Response:**

```json
[
  {
    "foodId": "F001",
    "foodName": "Caesar Salad",
    "foodImage": "caesar_salad.jpg",
    "unitPrice": 12.99,
    "description": "Fresh romaine lettuce with caesar dressing",
    "cateId": "C001",
    "cate": {
      "cateId": "C001",
      "cateName": "Appetizers"
    }
  }
]
```

#### 2. Get Food Item by ID

- **Endpoint**: `GET /api/FoodInfo/{id}`

**Example Request:**

```http
GET /api/FoodInfo/F001
```

#### 3. Get Food Items by Category

- **Endpoint**: `GET /api/FoodInfo/category/{categoryId}`

**Example Request:**

```http
GET /api/FoodInfo/category/C001
```

#### 4. Create Food Item

- **Endpoint**: `POST /api/FoodInfo`

**Example Request:**

```http
POST /api/FoodInfo
Content-Type: application/json

{
  "foodId": "F002",
  "foodName": "Grilled Chicken",
  "foodImage": "grilled_chicken.jpg",
  "unitPrice": 18.99,
  "description": "Tender grilled chicken breast",
  "cateId": "C002"
}
```

#### 5. Update Food Item

- **Endpoint**: `PUT /api/FoodInfo/{id}`

#### 6. Delete Food Item

- **Endpoint**: `DELETE /api/FoodInfo/{id}`

---

## 📝 **ORDER MANAGEMENT**

### 1. Get All Orders

- **Endpoint**: `GET /api/Order`
- **Description**: Retrieve all orders with details

**Example Request:**

```http
GET /api/Order
```

**Example Response (OrderDto format):**

```json
[
  {
    "id": 1,
    "tableId": 1,
    "userId": 1,
    "orderDate": "2025-09-12T14:30:00",
    "status": "Pending",
    "orderDetails": [
      {
        "foodId": 1,
        "quantity": 2
      }
    ]
  }
]
```

### 2. Get Order by ID

- **Endpoint**: `GET /api/Order/{id}`
- **Description**: Retrieve specific order with full details

**Example Request:**

```http
GET /api/Order/O001
```

**Example Response (Full Order object):**

```json
{
  "orderId": "O001",
  "createdTime": "2025-09-12T14:30:00",
  "status": "Pending",
  "total": 45.97,
  "note": "Extra spicy",
  "discount": 5.0,
  "tableId": "T001",
  "userId": "U001",
  "orderDetails": [
    {
      "foodId": "F001",
      "orderId": "O001",
      "quantity": 2,
      "food": {
        "foodId": "F001",
        "foodName": "Caesar Salad",
        "unitPrice": 12.99
      }
    }
  ]
}
```

### 3. Get Orders by Table

- **Endpoint**: `GET /api/Order/table/{tableId}`

**Example Request:**

```http
GET /api/Order/table/T001
```

### 4. Get Orders by User

- **Endpoint**: `GET /api/Order/user/{userId}`

**Example Request:**

```http
GET /api/Order/user/U001
```

### 5. Get Orders by Status

- **Endpoint**: `GET /api/Order/status/{status}`

**Example Request:**

```http
GET /api/Order/status/Pending
```

### 6. Create Order

- **Endpoint**: `POST /api/Order`

**Example Request:**

```http
POST /api/Order
Content-Type: application/json

{
  "orderId": "O002",
  "status": "Pending",
  "total": 25.98,
  "note": "No onions",
  "discount": 0,
  "tableId": "T002",
  "userId": "U001"
}
```

### 7. Update Order

- **Endpoint**: `PUT /api/Order/{id}`

### 8. Delete Order

- **Endpoint**: `DELETE /api/Order/{id}`

---

## 🍽️ **ORDER DETAILS MANAGEMENT**

### 1. Get All Order Details

- **Endpoint**: `GET /api/OrderDetail`

### 2. Get Order Details by Order

- **Endpoint**: `GET /api/OrderDetail/order/{orderId}`

**Example Request:**

```http
GET /api/OrderDetail/order/O001
```

**Example Response:**

```json
[
  {
    "foodId": "F001",
    "orderId": "O001",
    "quantity": 2,
    "food": {
      "foodId": "F001",
      "foodName": "Caesar Salad",
      "unitPrice": 12.99
    }
  }
]
```

### 3. Get Specific Order Detail

- **Endpoint**: `GET /api/OrderDetail/food/{foodId}/order/{orderId}`

### 4. Create Order Detail

- **Endpoint**: `POST /api/OrderDetail`

**Example Request:**

```http
POST /api/OrderDetail
Content-Type: application/json

{
  "foodId": "F001",
  "orderId": "O001",
  "quantity": 2
}
```

### 5. Update Order Detail

- **Endpoint**: `PUT /api/OrderDetail/food/{foodId}/order/{orderId}`

### 6. Delete Order Detail

- **Endpoint**: `DELETE /api/OrderDetail/food/{foodId}/order/{orderId}`

---

## 💰 **BILLING MANAGEMENT**

### 1. Get All Bills

- **Endpoint**: `GET /api/Bill`
- **Description**: Retrieve all bills with order and user information

**Example Request:**

```http
GET /api/Bill
```

**Example Response:**

```json
[
  {
    "billId": "B001",
    "total": 45.97,
    "discount": 5.0,
    "totalFinal": 40.97,
    "payment": "Cash",
    "createdTime": "2025-09-12T15:30:00",
    "orderId": "O001",
    "userId": "U001"
  }
]
```

### 2. Get Bill by ID

- **Endpoint**: `GET /api/Bill/{id}`

**Example Request:**

```http
GET /api/Bill/B001
```

### 3. Get Bills by Order

- **Endpoint**: `GET /api/Bill/order/{orderId}`

**Example Request:**

```http
GET /api/Bill/order/O001
```

### 4. Get Bills by User

- **Endpoint**: `GET /api/Bill/user/{userId}`

### 5. Get Bills by Date

- **Endpoint**: `GET /api/Bill/date/{date}`

**Example Request:**

```http
GET /api/Bill/date/2025-09-12
```

### 6. Create Bill

- **Endpoint**: `POST /api/Bill`

**Example Request:**

```http
POST /api/Bill
Content-Type: application/json

{
  "billId": "B002",
  "total": 25.98,
  "discount": 2.00,
  "totalFinal": 23.98,
  "payment": "Credit Card",
  "orderId": "O002",
  "userId": "U001"
}
```

### 7. Update Bill

- **Endpoint**: `PUT /api/Bill/{id}`

### 8. Delete Bill

- **Endpoint**: `DELETE /api/Bill/{id}`

---

## 📄 **BILL DETAILS MANAGEMENT**

### 1. Get All Bill Details

- **Endpoint**: `GET /api/BillDetail`

### 2. Get Bill Details by Bill

- **Endpoint**: `GET /api/BillDetail/bill/{billId}`

**Example Request:**

```http
GET /api/BillDetail/bill/B001
```

### 3. Get Specific Bill Detail

- **Endpoint**: `GET /api/BillDetail/order/{orderId}/bill/{billId}`

### 4. Create Bill Detail

- **Endpoint**: `POST /api/BillDetail`

### 5. Update Bill Detail

- **Endpoint**: `PUT /api/BillDetail/order/{orderId}/bill/{billId}`

### 6. Delete Bill Detail

- **Endpoint**: `DELETE /api/BillDetail/order/{orderId}/bill/{billId}`

---

## 🥕 **INGREDIENT MANAGEMENT**

### 1. Get All Ingredients

- **Endpoint**: `GET /api/Ingredient`

**Example Request:**

```http
GET /api/Ingredient
```

**Example Response:**

```json
[
  {
    "ingreId": "I001",
    "ingreName": "Lettuce",
    "stock": 50,
    "unitMeasurement": "kg"
  },
  {
    "ingreId": "I002",
    "ingreName": "Chicken Breast",
    "stock": 25,
    "unitMeasurement": "kg"
  }
]
```

### 2. Get Ingredient by ID

- **Endpoint**: `GET /api/Ingredient/{id}`

### 3. Get Low Stock Ingredients

- **Endpoint**: `GET /api/Ingredient/lowstock/{threshold}`

**Example Request:**

```http
GET /api/Ingredient/lowstock/10
```

### 4. Update Ingredient Stock

- **Endpoint**: `PUT /api/Ingredient/{id}/stock/{quantity}`

**Example Request:**

```http
PUT /api/Ingredient/I001/stock/75
```

### 5. Create Ingredient

- **Endpoint**: `POST /api/Ingredient`

**Example Request:**

```http
POST /api/Ingredient
Content-Type: application/json

{
  "ingreId": "I003",
  "ingreName": "Tomatoes",
  "stock": 30,
  "unitMeasurement": "kg"
}
```

### 6. Update Ingredient

- **Endpoint**: `PUT /api/Ingredient/{id}`

### 7. Delete Ingredient

- **Endpoint**: `DELETE /api/Ingredient/{id}`

---

## 📋 **RECIPE MANAGEMENT**

### 1. Get All Recipes

- **Endpoint**: `GET /api/Recipe`
- **Description**: Retrieve all recipes with ingredients

**Example Request:**

```http
GET /api/Recipe
```

**Example Response:**

```json
[
  {
    "recipeId": "R001",
    "foodId": "F001",
    "instruction": "Mix lettuce with dressing",
    "food": {
      "foodId": "F001",
      "foodName": "Caesar Salad"
    },
    "recipeDetails": [
      {
        "recipeId": "R001",
        "ingreId": "I001",
        "quantity": 0.2,
        "ingre": {
          "ingreId": "I001",
          "ingreName": "Lettuce"
        }
      }
    ]
  }
]
```

### 2. Get Recipe by ID

- **Endpoint**: `GET /api/Recipe/{id}`

### 3. Get Recipes by Food

- **Endpoint**: `GET /api/Recipe/food/{foodId}`

**Example Request:**

```http
GET /api/Recipe/food/F001
```

### 4. Create Recipe

- **Endpoint**: `POST /api/Recipe`

### 5. Update Recipe

- **Endpoint**: `PUT /api/Recipe/{id}`

### 6. Delete Recipe

- **Endpoint**: `DELETE /api/Recipe/{id}`

---

## 🥗 **RECIPE DETAILS MANAGEMENT**

### 1. Get All Recipe Details

- **Endpoint**: `GET /api/RecipeDetail`

### 2. Get Recipe Details by Recipe

- **Endpoint**: `GET /api/RecipeDetail/recipe/{recipeId}`

**Example Request:**

```http
GET /api/RecipeDetail/recipe/R001
```

### 3. Get Specific Recipe Detail

- **Endpoint**: `GET /api/RecipeDetail/recipe/{recipeId}/ingredient/{ingredientId}`

### 4. Create Recipe Detail

- **Endpoint**: `POST /api/RecipeDetail`

**Example Request:**

```http
POST /api/RecipeDetail
Content-Type: application/json

{
  "recipeId": "R001",
  "ingreId": "I001",
  "quantity": 0.2
}
```

### 5. Update Recipe Detail

- **Endpoint**: `PUT /api/RecipeDetail/recipe/{recipeId}/ingredient/{ingredientId}`

### 6. Delete Recipe Detail

- **Endpoint**: `DELETE /api/RecipeDetail/recipe/{recipeId}/ingredient/{ingredientId}`

---

## ⚠️ **ERROR RESPONSES**

### Common HTTP Status Codes:

- **200 OK**: Successful GET, PUT requests
- **201 Created**: Successful POST requests
- **204 No Content**: Successful DELETE requests
- **400 Bad Request**: Invalid request data
- **401 Unauthorized**: Authentication failed
- **404 Not Found**: Resource not found
- **409 Conflict**: Resource already exists

### Example Error Response:

```json
{
  "type": "https://tools.ietf.org/html/rfc7231#section-6.5.4",
  "title": "Not Found",
  "status": 404,
  "detail": "User with ID 'U999' not found"
}
```

---

## 🔗 **API Testing Examples**

### Using cURL:

**Get all users:**

```bash
curl -X GET "http://localhost:8080/api/User" -H "accept: application/json"
```

**Login:**

```bash
curl -X POST "http://localhost:8080/api/User/login" \
  -H "Content-Type: application/json" \
  -d '{"username":"admin","password":"admin123"}'
```

**Create order:**

```bash
curl -X POST "http://localhost:8080/api/Order" \
  -H "Content-Type: application/json" \
  -d '{
    "orderId": "O003",
    "status": "Pending",
    "total": 35.50,
    "tableId": "T001",
    "userId": "U001"
  }'
```

### Using JavaScript (Fetch API):

```javascript
// Get all food items
fetch("http://localhost:8080/api/FoodInfo")
  .then((response) => response.json())
  .then((data) => console.log(data));

// Login
fetch("http://localhost:8080/api/User/login", {
  method: "POST",
  headers: {
    "Content-Type": "application/json",
  },
  body: JSON.stringify({
    username: "admin",
    password: "admin123",
  }),
})
  .then((response) => response.json())
  .then((data) => console.log(data));
```

---

## 📊 **Data Models Summary**

### User Model:

```json
{
  "userId": "string",
  "userName": "string",
  "password": "string",
  "role": "string",
  "right": "string",
  "fullName": "string",
  "phone": "integer",
  "email": "string"
}
```

### Order Model:

```json
{
  "orderId": "string",
  "createdTime": "datetime",
  "status": "string",
  "total": "decimal",
  "note": "string",
  "discount": "decimal",
  "tableId": "string",
  "userId": "string"
}
```

### FoodInfo Model:

```json
{
  "foodId": "string",
  "foodName": "string",
  "foodImage": "string",
  "unitPrice": "decimal",
  "description": "string",
  "cateId": "string"
}
```

---

## 🛠️ **Development Notes**

- All IDs are string-based
- Timestamps are automatically set for Bills and Orders on creation
- CORS is enabled for all origins
- Swagger UI available at `/swagger` endpoint
- Database uses Entity Framework Core with SQL Server
- All controllers support standard CRUD operations

---

**Generated on:** September 12, 2025  
**API Version:** 1.0  
**Framework:** ASP.NET Core 8.0<|MERGE_RESOLUTION|>--- conflicted
+++ resolved
@@ -1,10 +1,5 @@
 # RMS API Server - Complete API Documentation
 
-<<<<<<< HEAD
-//Bảo edit ở đây
-=======
-//Khang: edit ở đây
->>>>>>> 40698cbd
 Base URL: `http://localhost:8080` (Docker) or `http://localhost:5181` (Local)
 Base URL (HTTPS): `https://localhost:8081` (Docker) or `https://localhost:7127` (Local)
 
