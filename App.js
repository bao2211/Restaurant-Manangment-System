import React from "react";
import { NavigationContainer } from "@react-navigation/native";
import { createBottomTabNavigator } from "@react-navigation/bottom-tabs";
import { createStackNavigator } from "@react-navigation/stack";
import { StatusBar } from "expo-status-bar";
import { MaterialCommunityIcons } from "@expo/vector-icons";

// screens
import HomeScreen from "./screens/HomeScreen";
import MenuScreen from "./screens/MenuScreen";
import OrdersScreen from "./screens/OrdersScreen";
import ProfileScreen from "./screens/ProfileScreen";
import LoginScreen from "./screens/LoginScreen";

// context
import { AuthProvider } from "./context/AuthContext";
import TableScreen from './screens/TableScreen';
<<<<<<< HEAD
import AdminScreen from './screens/AdminScreen';
import MenuManagerScreen from './screens/MenuManagerScreen';
=======
import BillScreen from './screens/BillScreen';
import ReportScreen from './screens/ReportScreen';
>>>>>>> f6fda3ea

const Tab = createBottomTabNavigator();
const Stack = createStackNavigator();

function ProfileStack() {
  return (
    <Stack.Navigator>
      <Stack.Screen
        name="ProfileHome"
        component={ProfileScreen}
        options={{ headerShown: false }}
      />
      <Stack.Screen
        name="Login"
        component={LoginScreen}
        options={{ headerTitle: "Profile" }}
      />
    </Stack.Navigator>
  );
}

// Admin Stack Navigator
function AdminStack() {
  return (
    <Stack.Navigator
      screenOptions={{
        headerShown: false,
      }}
    >
      <Stack.Screen name="AdminMain" component={AdminScreen} />
      <Stack.Screen name="MenuManager" component={MenuManagerScreen} />
    </Stack.Navigator>
  );
}

export default function App() {
  return (
    <AuthProvider>
      <NavigationContainer>
        <StatusBar style="auto" />
        <Tab.Navigator
          screenOptions={({ route }) => ({
            tabBarIcon: ({ focused, color, size }) => {
              let iconName;

<<<<<<< HEAD
              if (route.name === "Home") {
                iconName = focused ? "home" : "home-outline";
              } else if (route.name === "Menu") {
                iconName = focused ? "food" : "food-outline";
              } else if (route.name === "Orders") {
                iconName = focused
                  ? "clipboard-list"
                  : "clipboard-list-outline";
              } else if (route.name === "Profile") {
                iconName = focused ? "account" : "account-outline";
              } else if (route.name === 'Table') {
              iconName = focused ? 'table' : 'table-outline';
            } else if (route.name === 'Admin') {
              iconName = focused ? 'shield-account' : 'shield-account-outline';
            }
            

              return (
                <MaterialCommunityIcons
                  name={iconName}
                  size={size}
                  color={color}
                />
              );
            },
            tabBarActiveTintColor: "#FF6B35",
            tabBarInactiveTintColor: "gray",
            tabBarStyle: {
              backgroundColor: "white",
              borderTopWidth: 1,
              borderTopColor: "#E0E0E0",
              height: 60,
              paddingBottom: 8,
              paddingTop: 8,
            },
            headerStyle: {
              backgroundColor: "#2C3E50",
            },
            headerTintColor: "white",
            headerTitleStyle: {
              fontWeight: "bold",
              fontSize: 18,
            },
          })}
        >
          <Tab.Screen
            name="Home"
            component={HomeScreen}
            options={{ headerTitle: "Delicious Bites" }}
          />
          <Tab.Screen
            name="Menu"
            component={MenuScreen}
            options={{ headerTitle: "Our Menu" }}
          />
          <Tab.Screen
            name="Orders"
            component={OrdersScreen}
            options={{ headerTitle: "My Orders" }}
          />
          <Tab.Screen
            name="Profile"
            component={ProfileStack} 
            options={{ headerShown: "My Profile" }}
          />
          <Tab.Screen 
=======
            if (route.name === 'Home') {
              iconName = focused ? 'home' : 'home-outline';
            } else if (route.name === 'Menu') {
              iconName = focused ? 'food' : 'food-outline';
            } else if (route.name === 'Orders') {
              iconName = focused ? 'clipboard-list' : 'clipboard-list-outline';
            } else if (route.name === 'Profile') {
              iconName = focused ? 'account' : 'account-outline';
            } else if (route.name === 'Table') {
              iconName = focused ? 'table-chair' : 'table-chair-outline';
            } else if (route.name === 'Bill') {
              iconName = focused ? 'file-document' : 'file-document-outline';
            } else if (route.name === 'Report') {
              iconName = focused ? 'file-chart' : 'file-chart-outline';
            }
            

            return <MaterialCommunityIcons name={iconName} size={size} color={color} />;
          },
          tabBarActiveTintColor: '#FF6B35',
          tabBarInactiveTintColor: 'gray',
          tabBarStyle: {
            backgroundColor: 'white',
            borderTopWidth: 1,
            borderTopColor: '#E0E0E0',
            height: 60,
            paddingBottom: 8,
            paddingTop: 8,
          },
          headerStyle: {
            backgroundColor: '#2C3E50',
          },
          headerTintColor: 'white',
          headerTitleStyle: {
            fontWeight: 'bold',
            fontSize: 18,
          },
        })}
      >
        <Tab.Screen 
          name="Home" 
          component={HomeScreen} 
          options={{ headerTitle: 'Delicious Bites' }}
        />
        <Tab.Screen 
          name="Menu" 
          component={MenuScreen} 
          options={{ headerTitle: 'Our Menu' }}
        />
        <Tab.Screen 
          name="Orders" 
          component={OrdersScreen} 
          options={{ headerTitle: 'My Orders' }}
        />
        <Tab.Screen 
>>>>>>> f6fda3ea
          name="Table" 
          component={TableScreen} 
          options={{ headerTitle: 'Our Table' }}
        />
        <Tab.Screen 
          name="Bill" 
          component={BillScreen} 
          options={{ headerTitle: 'Our Bill' }}
        />
        <Tab.Screen 
          name="Report" 
          component={ReportScreen} 
          options={{ headerTitle: 'Our Report' }}
        />
          <Tab.Screen 
          name="Profile" 
          component={ProfileScreen} 
          options={{ headerTitle: 'My Profile' }}
        />
        <Tab.Screen 
          name="Admin" 
          component={AdminStack} 
          options={{ headerTitle: 'Admin Dashboard' }}
        />
      </Tab.Navigator>
      </NavigationContainer>
    </AuthProvider>
  );
}
<|MERGE_RESOLUTION|>--- conflicted
+++ resolved
@@ -15,13 +15,10 @@
 // context
 import { AuthProvider } from "./context/AuthContext";
 import TableScreen from './screens/TableScreen';
-<<<<<<< HEAD
+import BillScreen from './screens/BillScreen';
+import ReportScreen from './screens/ReportScreen';
 import AdminScreen from './screens/AdminScreen';
 import MenuManagerScreen from './screens/MenuManagerScreen';
-=======
-import BillScreen from './screens/BillScreen';
-import ReportScreen from './screens/ReportScreen';
->>>>>>> f6fda3ea
 
 const Tab = createBottomTabNavigator();
 const Stack = createStackNavigator();
@@ -67,74 +64,6 @@
             tabBarIcon: ({ focused, color, size }) => {
               let iconName;
 
-<<<<<<< HEAD
-              if (route.name === "Home") {
-                iconName = focused ? "home" : "home-outline";
-              } else if (route.name === "Menu") {
-                iconName = focused ? "food" : "food-outline";
-              } else if (route.name === "Orders") {
-                iconName = focused
-                  ? "clipboard-list"
-                  : "clipboard-list-outline";
-              } else if (route.name === "Profile") {
-                iconName = focused ? "account" : "account-outline";
-              } else if (route.name === 'Table') {
-              iconName = focused ? 'table' : 'table-outline';
-            } else if (route.name === 'Admin') {
-              iconName = focused ? 'shield-account' : 'shield-account-outline';
-            }
-            
-
-              return (
-                <MaterialCommunityIcons
-                  name={iconName}
-                  size={size}
-                  color={color}
-                />
-              );
-            },
-            tabBarActiveTintColor: "#FF6B35",
-            tabBarInactiveTintColor: "gray",
-            tabBarStyle: {
-              backgroundColor: "white",
-              borderTopWidth: 1,
-              borderTopColor: "#E0E0E0",
-              height: 60,
-              paddingBottom: 8,
-              paddingTop: 8,
-            },
-            headerStyle: {
-              backgroundColor: "#2C3E50",
-            },
-            headerTintColor: "white",
-            headerTitleStyle: {
-              fontWeight: "bold",
-              fontSize: 18,
-            },
-          })}
-        >
-          <Tab.Screen
-            name="Home"
-            component={HomeScreen}
-            options={{ headerTitle: "Delicious Bites" }}
-          />
-          <Tab.Screen
-            name="Menu"
-            component={MenuScreen}
-            options={{ headerTitle: "Our Menu" }}
-          />
-          <Tab.Screen
-            name="Orders"
-            component={OrdersScreen}
-            options={{ headerTitle: "My Orders" }}
-          />
-          <Tab.Screen
-            name="Profile"
-            component={ProfileStack} 
-            options={{ headerShown: "My Profile" }}
-          />
-          <Tab.Screen 
-=======
             if (route.name === 'Home') {
               iconName = focused ? 'home' : 'home-outline';
             } else if (route.name === 'Menu') {
@@ -190,7 +119,6 @@
           options={{ headerTitle: 'My Orders' }}
         />
         <Tab.Screen 
->>>>>>> f6fda3ea
           name="Table" 
           component={TableScreen} 
           options={{ headerTitle: 'Our Table' }}
